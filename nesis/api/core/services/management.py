--- conflicted
+++ resolved
@@ -757,8 +757,4 @@
                 session.close()
 
     def update(self, **kwargs) -> UserRole:
-<<<<<<< HEAD
-        raise NotImplementedError("Invalid operation on datasource")
-=======
         raise NotImplementedError("Invalid operation on user role service")
->>>>>>> f04a8dec
