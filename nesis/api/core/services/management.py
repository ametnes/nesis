--- conflicted
+++ resolved
@@ -66,7 +66,7 @@
         self.__LOG.debug(f"Received session object {kwargs}")
         email = user_session.get("email")
         password = user_session.get("password")
-<<<<<<< HEAD
+
         # Hard code these to make it easier to test
         session_oauth_token_value = user_session.get(
             os.environ.get("NESIS_OAUTH_TOKEN_KEY") or "___nesis_oauth_token_key___"
@@ -74,12 +74,6 @@
         oauth_token_value = (
             os.environ.get("NESIS_OAUTH_TOKEN_VALUE") or "___nesis_oauth_token_value___"
         )
-=======
-        session_oauth_token_value = user_session.get(
-            os.environ.get("NESIS_OAUTH_TOKEN_KEY")
-        )
-        oauth_token_value = os.environ.get("NESIS_OAUTH_TOKEN_VALUE")
->>>>>>> b6029eb1
 
         try:
 
