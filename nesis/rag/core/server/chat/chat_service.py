--- conflicted
+++ resolved
@@ -111,12 +111,9 @@
                 index=self.index,
                 context_filter=context_filter,
                 similarity_top_k=self.settings.vectorstore.similarity_top_k,
-<<<<<<< HEAD
-=======
             )
             memory = ChatMemoryBuffer.from_defaults(
                 token_limit=self.settings.llm.token_limit
->>>>>>> 69430ef0
             )
             return ContextChatEngine.from_defaults(
                 system_prompt=system_prompt,
